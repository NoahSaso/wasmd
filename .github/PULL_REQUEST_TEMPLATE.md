--- conflicted
+++ resolved
@@ -1,30 +1,14 @@
 <!-- < < < < < < < < < < < < < < < < < < < < < < < < < < < < < < < < < ☺
-v                               ✰  Thanks for creating a PR! ✰    
+v                               ✰  Thanks for creating a PR! ✰
 v    Before smashing the submit button please review the checkboxes.
 v    If a checkbox is n/a - please still include it but + a little note why
 ☺ > > > > > > > > > > > > > > > > > > > > > > > > > > > > > > > > >  -->
 
-<<<<<<< HEAD
-- Targeted PR against correct branch (see [CONTRIBUTING.md](https://github.com/cosmwasm/wasmd/blob/master/CONTRIBUTING.md#pr-targeting))
-=======
-Closes: #XXX
->>>>>>> 090c5453
+- Targeted PR against correct branch (see [CONTRIBUTING.md](https://github.com/cosmos/gaia/blob/master/CONTRIBUTING.md#pr-targeting))
 
-## Description
-
-<!-- Add a description of the changes that this PR introduces and the files that
-are the most critical to review.
--->
-
-______
-
-For contributor use:
-
-- [ ] Targeted PR against correct branch (see [CONTRIBUTING.md](https://github.com/cosmos/gaia/blob/master/CONTRIBUTING.md#pr-targeting))
 - [ ] Linked to Github issue with discussion and accepted design OR link to spec that describes this work.
-- [ ] Code follows the [module structure standards](https://github.com/cosmos/cosmos-sdk/blob/master/docs/building-modules/structure.md).
-- [ ] Wrote unit and integration [tests](https://github.com/cosmos/gaia/blob/master/CONTRIBUTING.md#testing)
-- [ ] Updated relevant documentation (`docs/`) or specification (`x/<module>/spec/`)
+- [ ] Wrote tests
+- [ ] Updated relevant documentation (`docs/`)
 - [ ] Added  relevant `godoc` [comments](https://blog.golang.org/godoc-documenting-go-code).
 - [ ] Added a relevant changelog entry to the `Unreleased` section in `CHANGELOG.md`
 - [ ] Re-reviewed `Files changed` in the Github PR explorer
