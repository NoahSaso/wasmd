--- conflicted
+++ resolved
@@ -11,11 +11,7 @@
  	app.MintKeeper = mintkeeper.NewKeeper(
  		appCodec,
 diff --git a/go.mod b/go.mod
-<<<<<<< HEAD
-index 9140e8e..66c6838 100644
-=======
 index 9140e8e..183d167 100644
->>>>>>> 71ecabea
 --- a/go.mod
 +++ b/go.mod
 @@ -139,3 +139,6 @@ replace (
@@ -26,11 +22,7 @@
 +// INDEXER
 +replace github.com/cosmos/cosmos-sdk => github.com/NoahSaso/cosmos-sdk v0.45.11-indexer.3
 diff --git a/go.sum b/go.sum
-<<<<<<< HEAD
-index c7b2fad..3131819 100644
-=======
 index c7b2fad..6f8e5e9 100644
->>>>>>> 71ecabea
 --- a/go.sum
 +++ b/go.sum
 @@ -66,6 +66,8 @@ github.com/DataDog/zstd v1.4.1/go.mod h1:1jcaCB/ufaK+sKp1NBhlGmpz41jOoPQ35bpF36t
