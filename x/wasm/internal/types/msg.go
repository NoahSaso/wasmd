package types

import (
	"encoding/json"
	"net/url"
	"regexp"

	sdk "github.com/cosmos/cosmos-sdk/types"
	sdkerrors "github.com/cosmos/cosmos-sdk/types/errors"
)

const (
	MaxWasmSize   = 500 * 1024
	BuildTagRegex = "^cosmwasm-opt:"
)

type MsgStoreCode struct {
	Sender sdk.AccAddress `json:"sender" yaml:"sender"`
	// WASMByteCode can be raw or gzip compressed
	WASMByteCode []byte `json:"wasm_byte_code" yaml:"wasm_byte_code"`
	// Source is a valid URI reference to the contract's source code, optional
	Source string `json:"source" yaml:"source"`
	// Builder is a docker tag, optional
	Builder string `json:"builder" yaml:"builder"`
}

func (msg MsgStoreCode) Route() string {
	return RouterKey
}

func (msg MsgStoreCode) Type() string {
	return "store-code"
}

func (msg MsgStoreCode) ValidateBasic() error {
	if len(msg.WASMByteCode) == 0 {
		return sdkerrors.Wrap(sdkerrors.ErrInvalidRequest, "empty wasm code")
	}

	if len(msg.WASMByteCode) > MaxWasmSize {
		return sdkerrors.Wrap(sdkerrors.ErrInvalidRequest, "wasm code too large")
	}

	if msg.Source != "" {
		u, err := url.Parse(msg.Source)
		if err != nil {
			return sdkerrors.Wrap(sdkerrors.ErrInvalidRequest, "source should be a valid url")
		}

		if !u.IsAbs() {
			return sdkerrors.Wrap(sdkerrors.ErrInvalidRequest, "source should be an absolute url")
		}
<<<<<<< HEAD

		// check if the source is reachable
		resp, err := http.Get(msg.Source)
		if err != nil || resp.StatusCode != 200 {
			return sdkerrors.Wrap(sdkerrors.ErrInvalidRequest, "source url is not reachable")
		}
=======
>>>>>>> 12499eaa
	}

	if msg.Builder != "" {
		ok, err := regexp.MatchString(BuildTagRegex, msg.Builder)
		if err != nil || !ok {
			return sdkerrors.Wrap(sdkerrors.ErrInvalidRequest, "invalid tag supplied for builder")
		}
	}

	return nil
}

func (msg MsgStoreCode) GetSignBytes() []byte {
	return sdk.MustSortJSON(ModuleCdc.MustMarshalJSON(msg))
}

func (msg MsgStoreCode) GetSigners() []sdk.AccAddress {
	return []sdk.AccAddress{msg.Sender}
}

type MsgInstantiateContract struct {
	Sender    sdk.AccAddress  `json:"sender" yaml:"sender"`
	Code      uint64          `json:"code_id" yaml:"code_id"`
	InitMsg   json.RawMessage `json:"init_msg" yaml:"init_msg"`
	InitFunds sdk.Coins       `json:"init_funds" yaml:"init_funds"`
}

func (msg MsgInstantiateContract) Route() string {
	return RouterKey
}

func (msg MsgInstantiateContract) Type() string {
	return "instantiate"
}

func (msg MsgInstantiateContract) ValidateBasic() error {
	if msg.InitFunds.IsAnyNegative() {
		return sdkerrors.Wrap(sdkerrors.ErrInvalidCoins, "negative InitFunds")
	}
	return nil
}

func (msg MsgInstantiateContract) GetSignBytes() []byte {
	return sdk.MustSortJSON(ModuleCdc.MustMarshalJSON(msg))
}

func (msg MsgInstantiateContract) GetSigners() []sdk.AccAddress {
	return []sdk.AccAddress{msg.Sender}
}

type MsgExecuteContract struct {
	Sender    sdk.AccAddress  `json:"sender" yaml:"sender"`
	Contract  sdk.AccAddress  `json:"contract" yaml:"contract"`
	Msg       json.RawMessage `json:"msg" yaml:"msg"`
	SentFunds sdk.Coins       `json:"sent_funds" yaml:"sent_funds"`
}

func (msg MsgExecuteContract) Route() string {
	return RouterKey
}

func (msg MsgExecuteContract) Type() string {
	return "execute"
}

func (msg MsgExecuteContract) ValidateBasic() error {
	if msg.SentFunds.IsAnyNegative() {
		return sdkerrors.Wrap(sdkerrors.ErrInvalidCoins, "negative SentFunds")
	}
	return nil
}

func (msg MsgExecuteContract) GetSignBytes() []byte {
	return sdk.MustSortJSON(ModuleCdc.MustMarshalJSON(msg))
}

func (msg MsgExecuteContract) GetSigners() []sdk.AccAddress {
	return []sdk.AccAddress{msg.Sender}
}<|MERGE_RESOLUTION|>--- conflicted
+++ resolved
@@ -50,15 +50,6 @@
 		if !u.IsAbs() {
 			return sdkerrors.Wrap(sdkerrors.ErrInvalidRequest, "source should be an absolute url")
 		}
-<<<<<<< HEAD
-
-		// check if the source is reachable
-		resp, err := http.Get(msg.Source)
-		if err != nil || resp.StatusCode != 200 {
-			return sdkerrors.Wrap(sdkerrors.ErrInvalidRequest, "source url is not reachable")
-		}
-=======
->>>>>>> 12499eaa
 	}
 
 	if msg.Builder != "" {
